--- conflicted
+++ resolved
@@ -118,13 +118,7 @@
             --num_threads ${num_threads}
         >>>
     output {
-<<<<<<< HEAD
-        File figure = "${output_dir}/infercnv.12_HMM_predHMMi6.hmm_mode-samples.png"
-        File sparse_matrix_r_format = "${output_dir}/test_sparse_scripted.rds"
-        # File debug2 = "prepared_smallest.txt"
-=======
         File figure = "${output_dir}/infercnv.png"
->>>>>>> 75613b18
         File observations_matrix_file = "${output_dir}/infercnv.12_HMM_predHMMi6.hmm_mode-samples.observations.txt"
         File heatmap_thresholds_file = "${output_dir}/infercnv.12_HMM_predHMMi6.hmm_mode-samples.heatmap_thresholds.txt"
         File ref_group_names_file = "${output_dir}/infercnv_reference_cell_labels_from_scp.tsv"
@@ -134,17 +128,6 @@
         File r_object = "${output_dir}/run.final.infercnv_obj"
     }
 
-<<<<<<< HEAD
-	# runtime {
-  #   	# https://hub.docker.com/r/singlecellportal/infercnv/tags
-  #       docker: "singlecellportal/infercnv:0-99-6"
-  #       memory: "8 GB"
-  #       bootDiskSizeGb: 12
-  #       disks: "local-disk ${diskSpace} HDD"
-  #       cpu: 8
-  #       preemptible: 2
-  #   }
-=======
 	runtime {
     	# https://hub.docker.com/r/singlecellportal/infercnv/tags
         docker: "singlecellportal/infercnv:0.99.7-60c7edc-rc1"
@@ -154,7 +137,6 @@
         # cpu: 1
         # preemptible: 2
     }
->>>>>>> 75613b18
 }
 
 task run_matrix_to_ideogram_annots {
@@ -199,17 +181,6 @@
     File ideogram_annotations = "${output_dir}/ideogram_exp_means/ideogram_exp_means__${obs_cluster_name}--${ref_group_name}--group--cluster.json"
   }
 
-<<<<<<< HEAD
-	# runtime {
-  #   	# https://hub.docker.com/r/singlecellportal/infercnv/tags
-  #       docker: "singlecellportal/infercnv:0-99-6"
-  #       memory: "8 GB"
-  #       bootDiskSizeGb: 12
-  #       disks: "local-disk ${diskSpace} HDD"
-  #       cpu: 8
-  #       preemptible: 2
-  #   }
-=======
 	runtime {
     	# https://hub.docker.com/r/singlecellportal/infercnv/tags
         docker: "singlecellportal/infercnv:0.99.7-60c7edc-rc1"
@@ -219,5 +190,4 @@
         # cpu: 1
         # preemptible: 2
     }
->>>>>>> 75613b18
 }