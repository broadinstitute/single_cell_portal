"""Command-line interface for ingesting loom files into firestore

DESCRIPTION
This CLI maps genes to expression values, cell ids, gene accesions from
a loom file and puts them into firestore.

PREREQUISITES
You must have google could firestore installed, authenticated
 configured.

EXAMPLES
# Takes loom file and stores it into firestore
$ python loom_ingest.py  200k_subsample_4k_PMBC.loom
"""


import argparse
import time
import sys
import os
from itertools import islice

from google.cloud import firestore
import loompy
import numpy as np

expression_dictionaries = dict()
db = firestore.Client()

parser = argparse.ArgumentParser(
    prog ='loom_ingest.py'
)

parser.add_argument(
    "loom_file", default=None,
    help='Path to loom file'
)

args = parser.parse_args()
np.set_printoptions(precision=8, threshold=sys.maxsize, edgeitems=1e9)
<<<<<<< HEAD
=======
expression_dictionaries = dict()
loom_file = sys.argv[1]
loom_file_name = os.path.splitext(loom_file)[0]
>>>>>>> 250f3079

##Opens loom file
def open_file(loom_file):
    return loompy.connect(loom_file), os.path.splitext(loom_file)[0]

##creating dictoionary
def map_genes_to_expression_values():
    for (ix, selection, view) in ds.scan(axis=0, batch_size=5000):
        #Firestore does not know how to store ndArrays
        exppressions_values = view[:,:].tolist()
        accessions = view.ra.Accession.tolist()
        cell_ids = view.ca.CellID.tolist()
        expression_dictionaries.update(zip(view.ra.Gene.tolist(),zip(accessions, cell_ids, exppressions_values)))

##Returns a subset (500) of dictionaries
def chunk(data, SIZE=500):
    it = iter(data)
    for i in range(0, len(data), SIZE):
        yield {k:data[k] for k in islice(it, SIZE)}

##Abstract this out
def add_data_to_firestore(data):
    batch = db.batch()
    ##Should only commit 500 writes to avoid contention
    #Need to measure write speeds and size of uploads
    for key,val in data.items():
        doc_ref = db.collection("loom_gene").document(key)
        batch.set(doc_ref, {
        'accession': val[0],
        'file_name' : loom_file,
        'cells':{
        'cell_id': val[1],
        'expression_values': val[2]
        }
        })
    batch.commit()
    time.sleep(2)

<<<<<<< HEAD
##Open loom file
ds, loom_file_name = open_file(args.loom_file)

#Map expression data to expression values and row attrobutes
map_genes_to_expression_vaues()
=======
map_genes_to_expression_values()
>>>>>>> 250f3079
for genes in chunk(expression_dictionaries):
    add_data_to_firestore(genes)

ds.close()<|MERGE_RESOLUTION|>--- conflicted
+++ resolved
@@ -38,12 +38,6 @@
 
 args = parser.parse_args()
 np.set_printoptions(precision=8, threshold=sys.maxsize, edgeitems=1e9)
-<<<<<<< HEAD
-=======
-expression_dictionaries = dict()
-loom_file = sys.argv[1]
-loom_file_name = os.path.splitext(loom_file)[0]
->>>>>>> 250f3079
 
 ##Opens loom file
 def open_file(loom_file):
@@ -82,15 +76,11 @@
     batch.commit()
     time.sleep(2)
 
-<<<<<<< HEAD
 ##Open loom file
 ds, loom_file_name = open_file(args.loom_file)
 
 #Map expression data to expression values and row attrobutes
 map_genes_to_expression_vaues()
-=======
-map_genes_to_expression_values()
->>>>>>> 250f3079
 for genes in chunk(expression_dictionaries):
     add_data_to_firestore(genes)
 
