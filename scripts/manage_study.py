--- conflicted
+++ resolved
@@ -341,21 +341,12 @@
 
     verbose = parsed_args.verbose
 
-<<<<<<< HEAD
-env_origin_map = {
-    'development': 'https://localhost',
-    'production': 'https://singlecell.broadinstitute.org',
-}
-origin = env_origin_map[parsed_args.environment]
-api_base = origin + '/single_cell/api/v1/'
-=======
     env_origin_map = {
         'development': 'https://localhost',
-        'production': 'https://singlecell.broadinstitute.org'
+        'production': 'https://singlecell.broadinstitute.org',
     }
     origin = env_origin_map[parsed_args.environment]
     api_base = origin + '/single_cell/api/v1/'
->>>>>>> 024e4387
 
     # Login connection
     connection = login(
